--- conflicted
+++ resolved
@@ -47,27 +47,16 @@
 }
 
 type Server struct {
-	cfg *config.Config
-
-<<<<<<< HEAD
+	cfg           *config.Config
 	addr          string
 	user          string
 	password      string
 	db            string
 	blacklistSqls *BlacklistSqls
 	allowips      []net.IP
-=======
-	counter *Counter
-
-	addr     string
-	user     string
-	password string
-	db       string
-	allowips []net.IP
->>>>>>> 42e10dca
-
-	nodes  map[string]*backend.Node
-	schema *Schema
+	counter       *Counter
+	nodes         map[string]*backend.Node
+	schema        *Schema
 
 	listener net.Listener
 	running  bool
@@ -199,7 +188,7 @@
 	s := new(Server)
 
 	s.cfg = cfg
-	s.counter = NewCounter()
+	s.counter = new(Counter)
 
 	s.addr = cfg.Addr
 	s.user = cfg.User
